import json

import fsspec
import pandas as pd

from config import TopicClassificationConfig
from ml.topic_classification import NewsClassificationDataModule, NewsClassificationModule
from pytorch_lightning import seed_everything, Trainer

if __name__ == "__main__":
    config = TopicClassificationConfig()
    seed_everything(7)

    data = []
    with fsspec.open(
        "filecache::s3://pl-public-data/hackernews_app/News_Category_Dataset_v2.json",
        s3={"anon": True},
        filecache={"cache_storage": "/tmp/files"},
    ) as json_lines_file:
        for line in json_lines_file:
            data.append(json.loads(line))

    df = pd.DataFrame(data).sample(frac=1.0)

    cat_map = {vi: k for k, v in config.main_categories.items() for vi in v}
    df["category"] = df["category"].map(cat_map)
    df = df.loc[df["category"].isin(config.main_categories)]

    df["text"] = df["headline"].str.strip() + ". " + df["short_description"].str.strip()
    df = df[["text", "category"]]

    datamodule = NewsClassificationDataModule(df, model_name=config.model_name)
    model = NewsClassificationModule(num_classes=len(config.classes), model_name=config.model_name)

<<<<<<< HEAD
    trainer = Trainer(max_epochs=5, accelerator="cpu")
=======
    trainer = Trainer(max_epochs=5)
>>>>>>> 955f4c4e
    trainer.fit(model, datamodule=datamodule)<|MERGE_RESOLUTION|>--- conflicted
+++ resolved
@@ -32,9 +32,5 @@
     datamodule = NewsClassificationDataModule(df, model_name=config.model_name)
     model = NewsClassificationModule(num_classes=len(config.classes), model_name=config.model_name)
 
-<<<<<<< HEAD
     trainer = Trainer(max_epochs=5, accelerator="cpu")
-=======
-    trainer = Trainer(max_epochs=5)
->>>>>>> 955f4c4e
     trainer.fit(model, datamodule=datamodule)