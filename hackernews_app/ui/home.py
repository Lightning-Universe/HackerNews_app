import pandas as pd
import requests
import streamlit as st
from lightning.utilities.state import AppState


def user_welcome(state: AppState):
<<<<<<< HEAD
    users = list(requests.get(HACKERNEWS_USER_DATA).json().keys())
    st.image("visuals/hn.png", width=704)
    intro = st.container()
    if not state.username:
        intro.title("👋 Welcome to HackerRec!")
        intro.subheader("Personalized HackerNews stories for you based on your favorites ⚡️")
        state.username = intro.text_input("Username", placeholder = 'Enter your HackerNews username')
    elif state.username is not None and state.username not in users:
=======
    intro, logo = st.columns(2)

    if not state.username:
        intro.title("👋 Welcome to HackerRec!")
        intro.subheader("Personalized HackerNews stories for you ⚡️")
        state.username = intro.text_input("Enter username")
    elif (not state.user_status) and state.username:
>>>>>>> 8d0e4ed5
        intro.subheader("Oops! :eyes:")
        intro.error(f"Could not find any recommendations for {state.username}.")
        if intro.button("Want to try a different username?"):
            state.username = None
            state.user_status = False
    else:
        intro.title(f"👋 Hey {state.username}!")
        intro.subheader("Here are the personalized HackerNews stories for you! ⚡️")
        if intro.button("Use a different username"):
            state.username = None
<<<<<<< HEAD
=======
            state.user_status = False

    logo.image("visuals/hn.jpeg", width=300)
>>>>>>> 8d0e4ed5


@st.experimental_memo(show_spinner=False)
def get_user_recommendations(username: str, base_url: str):
    prediction = requests.post(
        f"{base_url}/api/recommend",
        headers={"X-Token": "hailhydra"},
        json={"username": username},
    )
    recommendations = prediction.json()["results"]
    if not recommendations:
        return

    df = pd.DataFrame(recommendations)
    df["title"] = df[["title", "url"]].apply(lambda x: f"<a href='{x[1]}'>{x[0]}</a>", axis=1)
    df = df.drop("url", axis=1).rename(
        columns={
            "title": "Story Title",
            "topic": "Category",
            "creation_date": "Created on",
        }
    )
    return df


def recommendations(state: AppState):
    if not state.username:
        return

    df = get_user_recommendations(state.username, state.server_one.base_url)

    if df is None:
        state.user_status = False
        return

    state.user_status = True

    unique_categories = df["Category"].unique()
<<<<<<< HEAD

=======
>>>>>>> 8d0e4ed5
    options = st.multiselect("What are you interested in?", unique_categories)

    if len(options) > 0:
        df = df.loc[df["Category"].isin(options)]

    hide_table_row_index = """
                <style>
                tbody th {display:none}
                .blank {display:none}
                </style>
                """

    # Inject CSS with Markdown
    st.markdown(hide_table_row_index, unsafe_allow_html=True)
    # st.table(df)
    st.write(df.to_html(escape=False, index=False, justify='center'), unsafe_allow_html=True)


def home_ui(lightning_app_state):
    st.set_page_config(page_title="HackerNews App", page_icon="⚡️", layout="centered")
    user_welcome(lightning_app_state)
    recommendations(lightning_app_state)<|MERGE_RESOLUTION|>--- conflicted
+++ resolved
@@ -5,7 +5,7 @@
 
 
 def user_welcome(state: AppState):
-<<<<<<< HEAD
+
     users = list(requests.get(HACKERNEWS_USER_DATA).json().keys())
     st.image("visuals/hn.png", width=704)
     intro = st.container()
@@ -14,15 +14,6 @@
         intro.subheader("Personalized HackerNews stories for you based on your favorites ⚡️")
         state.username = intro.text_input("Username", placeholder = 'Enter your HackerNews username')
     elif state.username is not None and state.username not in users:
-=======
-    intro, logo = st.columns(2)
-
-    if not state.username:
-        intro.title("👋 Welcome to HackerRec!")
-        intro.subheader("Personalized HackerNews stories for you ⚡️")
-        state.username = intro.text_input("Enter username")
-    elif (not state.user_status) and state.username:
->>>>>>> 8d0e4ed5
         intro.subheader("Oops! :eyes:")
         intro.error(f"Could not find any recommendations for {state.username}.")
         if intro.button("Want to try a different username?"):
@@ -33,12 +24,8 @@
         intro.subheader("Here are the personalized HackerNews stories for you! ⚡️")
         if intro.button("Use a different username"):
             state.username = None
-<<<<<<< HEAD
-=======
             state.user_status = False
-
     logo.image("visuals/hn.jpeg", width=300)
->>>>>>> 8d0e4ed5
 
 
 @st.experimental_memo(show_spinner=False)
@@ -77,10 +64,7 @@
     state.user_status = True
 
     unique_categories = df["Category"].unique()
-<<<<<<< HEAD
-
-=======
->>>>>>> 8d0e4ed5
+    
     options = st.multiselect("What are you interested in?", unique_categories)
 
     if len(options) > 0:
