--- conflicted
+++ resolved
@@ -1,12 +1,8 @@
 import lightning as L
 import uvicorn
 
-<<<<<<< HEAD
 import requests
-from lightning import LightningWork
-=======
 from hackernews_app.api.fastapi_app import app
->>>>>>> 955f4c4e
 
 
 class FastAPIServer(L.LightningWork):
@@ -18,14 +14,10 @@
         # The url that requests will be made to.
         self.url = ""
 
-<<<<<<< HEAD
-            self.url = self._url
-
-    def health(self):
-        return requests.get(f"http://{self.host}:{self.port}")
-=======
     def run(self):
         uvicorn.run(app, host=self.host, port=self.port)
         if not self.url:
             self.url = f"http://{self.host}:{self.port}"
->>>>>>> 955f4c4e
+
+    def health(self):
+        return requests.get(f"http://{self.host}:{self.port}")