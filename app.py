--- conflicted
+++ resolved
@@ -1,9 +1,3 @@
-<<<<<<< HEAD
-import os
-=======
->>>>>>> 488e14f0
-import time
-
 import lightning as L
 
 from hackernews_app.flows.model_serve import ModelServeFlow
