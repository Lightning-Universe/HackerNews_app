--- conflicted
+++ resolved
@@ -1,31 +1,14 @@
 import lightning as L
-<<<<<<< HEAD
 
-from hackernews_app.flows.hacker_news_etl import HackerNewsETL
+from hackernews_app.contexts.secrets import LIGHTNING__GCP_SERVICE_ACCOUNT_CREDS
+from hackernews_app.flows import HackerNewsHourly, HackerNewsLiveStories
+from hackernews_app.flows.model_serve import ModelServeFlow
 from hackernews_app.ui.home import HackerNewsUI
 
-=======
-from hackernews_app.flows import HackerNewsLiveStories, HackerNewsHourly
-from hackernews_app.flows.model_serve import ModelServeFlow
-from hackernews_app.contexts.secrets import LIGHTNING__GCP_SERVICE_ACCOUNT_CREDS
 
 class HackerNewsDataProcesses(L.LightningFlow):
->>>>>>> 14ba8811
-
-class HackerNewsApp(L.LightningFlow):
     def __init__(self):
         super().__init__()
-<<<<<<< HEAD
-        self.hacker_news_etl = HackerNewsETL()
-        self.lit_streamlit = HackerNewsUI()
-
-    def run(self):
-        self.hacker_news_etl.run()
-
-    def configure_layout(self):
-        return {"name": "home", "content": self.lit_streamlit}
-
-=======
         self.hacker_news_live_stories = HackerNewsLiveStories(
             topic="hacker-news-items",
             location="US",
@@ -33,16 +16,22 @@
         )
         self.hacker_news_batch = HackerNewsHourly()
         self.model_service = ModelServeFlow()
+        self.lit_streamlit = HackerNewsUI()
 
     def run(self):
         self.model_service.run()
-        self.hacker_news_live_stories.run(credentials=LIGHTNING__GCP_SERVICE_ACCOUNT_CREDS)
+        self.hacker_news_live_stories.run(
+            credentials=LIGHTNING__GCP_SERVICE_ACCOUNT_CREDS
+        )
         self.hacker_news_batch.run(
             location="US",
             project_id=LIGHTNING__GCP_SERVICE_ACCOUNT_CREDS.project_id,
-            credentials=LIGHTNING__GCP_SERVICE_ACCOUNT_CREDS
+            credentials=LIGHTNING__GCP_SERVICE_ACCOUNT_CREDS,
         )
->>>>>>> 14ba8811
+
+    def configure_layout(self):
+        return {"name": "home", "content": self.lit_streamlit}
+
 
 if __name__ == "__main__":
     app = L.LightningApp(HackerNewsDataProcesses())