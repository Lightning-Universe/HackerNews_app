import os
import time

import lightning as L

<<<<<<< HEAD
from hackernews_app.contexts.secrets import get_secrets, LIGHTNING__GCP_SERVICE_ACCOUNT_CREDS
from hackernews_app.flows.hacker_news_live import HackerNewsLiveStories
from hackernews_app.flows.model_serve import ModelServeFlow
from hackernews_app.ui.app_starting import AppStarting
=======
from hackernews_app.flows import HackerNewsUI, AppStarting
from hackernews_app.works.fastapi import FastAPIServer
>>>>>>> d3996601
from hackernews_app.works.http import HTTPRequest


class HealthCheck(HTTPRequest):
    def __init__(self, *args, **kwargs):
        super().__init__(*args, **kwargs)
        self.is_healthy = False

    def get(self, url):
        if self.status_code == 200:
            self.is_healthy = True
        super().get(url)


class HackerNews(L.LightningFlow):
    def __init__(self):
        super().__init__()
        self.app_starting = AppStarting()
        self.server = FastAPIServer(parallel=True)
        self.hackernews_ui = HackerNewsUI()
        self.health_check = HealthCheck(run_once=False)
        secrets = get_secrets()
        self.hn_live_stream = HackerNewsLiveStories(
            secrets["project_id"], topic="hn_stream", location="US", time_interval=5
        )

    def run(self):
<<<<<<< HEAD
        self.model_service.run()
        self.hn_live_stream.run(LIGHTNING__GCP_SERVICE_ACCOUNT_CREDS)
=======
        if os.environ.get("LAI_TEST"):
            print("⚡ Lightning HackerNews App! ⚡")

        self.server.run()
>>>>>>> d3996601

        if self.health_check.is_healthy is False:
            self.health_check.get(f"{self.server.url}/healthz")
            time.sleep(1)
        if self.server.is_running and self.hackernews_ui.fastapi_url is None:
            self.hackernews_ui.run(self.server.url)

    def configure_layout(self):
        if self.health_check.is_healthy:
            return {"name": "Home", "content": self.hackernews_ui}
        else:
            return {"name": "Home", "content": self.app_starting}


if __name__ == "__main__":
    app = L.LightningApp(HackerNews())<|MERGE_RESOLUTION|>--- conflicted
+++ resolved
@@ -3,15 +3,10 @@
 
 import lightning as L
 
-<<<<<<< HEAD
 from hackernews_app.contexts.secrets import get_secrets, LIGHTNING__GCP_SERVICE_ACCOUNT_CREDS
 from hackernews_app.flows.hacker_news_live import HackerNewsLiveStories
-from hackernews_app.flows.model_serve import ModelServeFlow
-from hackernews_app.ui.app_starting import AppStarting
-=======
 from hackernews_app.flows import HackerNewsUI, AppStarting
 from hackernews_app.works.fastapi import FastAPIServer
->>>>>>> d3996601
 from hackernews_app.works.http import HTTPRequest
 
 
@@ -39,15 +34,11 @@
         )
 
     def run(self):
-<<<<<<< HEAD
-        self.model_service.run()
         self.hn_live_stream.run(LIGHTNING__GCP_SERVICE_ACCOUNT_CREDS)
-=======
         if os.environ.get("LAI_TEST"):
             print("⚡ Lightning HackerNews App! ⚡")
 
         self.server.run()
->>>>>>> d3996601
 
         if self.health_check.is_healthy is False:
             self.health_check.get(f"{self.server.url}/healthz")
