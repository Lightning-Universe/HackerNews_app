--- conflicted
+++ resolved
@@ -3,7 +3,7 @@
 
 import lightning as L
 
-from hackernews_app.flows import HackerNewsUI, AppStarting
+from hackernews_app.flows import AppStarting, HackerNewsUI
 from hackernews_app.works.fastapi import FastAPIServer
 from hackernews_app.works.http import HTTPRequest
 
@@ -12,19 +12,6 @@
     def __init__(self):
         super().__init__()
         self.app_starting = AppStarting()
-<<<<<<< HEAD
-
-        # This is just
-        self.model_service = ModelServeFlow()
-
-        # Checks that the FastAPI service is availabe.
-        self.health_check = HealthCheck()
-
-    def run(self):
-        self.model_service.run()
-
-        # Check every second until the FastAPI service gives a response.
-=======
         self.server = FastAPIServer(parallel=True)
         self.hackernews_ui = HackerNewsUI()
         self.health_check = HealthCheck(run_once=False)
@@ -35,7 +22,6 @@
 
         self.server.run()
 
->>>>>>> d3996601
         if self.health_check.is_healthy is False:
             self.health_check.get(f"{self.server.url}/healthz")
             time.sleep(1)
